--- conflicted
+++ resolved
@@ -35,16 +35,9 @@
     val FNV_BASIS = 0x811c9dc5
     val FNV_PRIME = (1 << 24) + 0x193
 
-<<<<<<< HEAD
-    def fnv(key: Array[Byte], hash: Long): Int = {
-      if (key.length == 0) hash.toInt
-      else fnv(key.drop(1), (hash ^ (0xFF & key.head)) * FNV_PRIME)
-    }
-=======
     var hash: Long = FNV_BASIS
     var i: Int = 0
     var maxIdx: Int = bytes.length
->>>>>>> 9bce9c4f
 
     while (i < maxIdx) {
       hash = (hash ^ (0xFF & bytes(i))) * FNV_PRIME
