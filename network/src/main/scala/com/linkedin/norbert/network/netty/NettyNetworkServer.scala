--- conflicted
+++ resolved
@@ -60,21 +60,12 @@
   bootstrap.setOption("child.tcpNoDelay", true)
   bootstrap.setOption("child.reuseAddress", true)
   bootstrap.setPipelineFactory(new ChannelPipelineFactory {
-<<<<<<< HEAD
-    private val loggingHandler = new LoggingHandler
-    private val protobufDecoder = new ProtobufDecoder(NorbertProtos.NorbertMessage.getDefaultInstance)
-    private val requestContextDecoder = new RequestContextDecoder
-    private val frameEncoder = new LengthFieldPrepender(4)
-    private val protobufEncoder = new ProtobufEncoder
-    private val handler = new ServerChannelHandler(channelGroup, messageHandlerRegistry, messageExecutor)
-=======
     val loggingHandler = new LoggingHandler
     val protobufDecoder = new ProtobufDecoder(NorbertProtos.NorbertMessage.getDefaultInstance)
     val requestContextDecoder = new RequestContextDecoder
     val frameEncoder = new LengthFieldPrepender(4)
     val protobufEncoder = new ProtobufEncoder
     val handler = new ServerChannelHandler(channelGroup, messageHandlerRegistry, messageExecutor)
->>>>>>> 7a1686a9
 
     def getPipeline = {
       val p = Channels.pipeline
@@ -99,10 +90,7 @@
 
   override def shutdown = {
     if (serverConfig.clusterClient == null) clusterClient.shutdown else super.shutdown
-<<<<<<< HEAD
-=======
     messageExecutor.shutdown
->>>>>>> 7a1686a9
     requestContextEncoder.shutdown
   }
 }