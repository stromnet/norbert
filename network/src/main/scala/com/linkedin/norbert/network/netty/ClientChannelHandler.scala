--- conflicted
+++ resolved
@@ -20,20 +20,12 @@
 import java.util.UUID
 import org.jboss.netty.channel._
 import com.google.protobuf.InvalidProtocolBufferException
-<<<<<<< HEAD
-import com.linkedin.norbert.network.common.MessageRegistry
-import com.linkedin.norbert.network.{InvalidMessageException, RemoteException}
-import java.util.concurrent.{TimeUnit, ConcurrentHashMap}
-import com.linkedin.norbert.jmx.JMX.MBean
-import com.linkedin.norbert.jmx.JMX
-=======
 import common.MessageRegistry
 import protos.NorbertProtos
 import logging.Logging
 import jmx.JMX.MBean
 import jmx.JMX
 import java.util.concurrent.{ScheduledThreadPoolExecutor, TimeUnit, ConcurrentHashMap}
->>>>>>> 7a1686a9
 
 @ChannelPipelineCoverage("all")
 class ClientChannelHandler(serviceName: String, messageRegistry: MessageRegistry, staleRequestTimeoutMins: Int,
@@ -65,21 +57,6 @@
 
   val cleanupExecutor = new ScheduledThreadPoolExecutor(1)
   cleanupExecutor.scheduleAtFixedRate(cleanupTask, staleRequestCleanupFrequencyMins, staleRequestCleanupFrequencyMins, TimeUnit.MINUTES)
-
-  private val statsActor = new NetworkStatisticsActor(100)
-  statsActor.start
-
-  private val jmxHandle = JMX.register(new MBean(classOf[NetworkClientStatisticsMBean], "service=%s".format(serviceName)) with NetworkClientStatisticsMBean {
-    import statsActor.Stats._
-
-    def getRequestsPerSecond = statsActor !? GetRequestsPerSecond match {
-      case RequestsPerSecond(rps) => rps
-    }
-
-    def getAverageRequestProcessingTime = statsActor !? GetAverageProcessingTime match {
-      case AverageProcessingTime(time) => time
-    }
-  })
 
   private val statsActor = new NetworkStatisticsActor(100)
   statsActor.start
@@ -144,14 +121,7 @@
 
   override def exceptionCaught(ctx: ChannelHandlerContext, e: ExceptionEvent) = log.info(e.getCause, "Caught exception in network layer")
 
-<<<<<<< HEAD
-  def shutdown {
-    statsActor ! 'quit
-    jmxHandle.foreach { JMX.unregister(_) }
-  }
-=======
   def shutdown: Unit = jmxHandle.foreach { JMX.unregister(_) }
->>>>>>> 7a1686a9
 }
 
 trait NetworkClientStatisticsMBean {
