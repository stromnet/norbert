--- conflicted
+++ resolved
@@ -19,20 +19,11 @@
 
 import com.google.protobuf.Message
 import java.util.concurrent.{LinkedBlockingQueue, TimeUnit, ThreadPoolExecutor}
-<<<<<<< HEAD
-import com.linkedin.norbert.jmx.{AverageTimeTracker, JMX}
-import com.linkedin.norbert.logging.Logging
-import com.linkedin.norbert.network.InvalidMessageException
-import com.linkedin.norbert.util.NamedPoolThreadFactory
-import com.linkedin.norbert.jmx.JMX.MBean
-import actors.Actor._
-=======
 import util.NamedPoolThreadFactory
 import logging.Logging
 import jmx.JMX.MBean
 import jmx.{AverageTimeTracker, JMX}
 import actors.DaemonActor
->>>>>>> 7a1686a9
 
 /**
  * A component which submits incoming messages to their associated message handler.
@@ -48,46 +39,6 @@
 
 class ThreadPoolMessageExecutor(messageHandlerRegistry: MessageHandlerRegistry, corePoolSize: Int, maxPoolSize: Int,
     keepAliveTime: Int) extends MessageExecutor with Logging {
-<<<<<<< HEAD
-  private val statsActor = actor {
-    val waitTime = new AverageTimeTracker(100)
-    val processingTime = new AverageTimeTracker(100)
-    var requestCount = 0L
-
-    import Stats._
-
-    loop {
-      react {
-        case NewRequest(time) =>
-          waitTime.addTime(time)
-          requestCount += 1
-
-        case NewProcessingTime(time) => processingTime.addTime(time)
-
-        case GetAverageWaitTime => reply(AverageWaitTime(waitTime.average))
-
-        case GetAverageProcessingTime => reply(AverageProcessingTime(processingTime.average))
-
-        case GetRequestCount => reply(RequestCount(requestCount))
-
-        case 'quit => exit
-
-        case msg => log.error("Stats actor got invalid message: %s".format(msg))
-      }
-    }
-  }
-
-  private val threadPool = new ThreadPoolExecutor(corePoolSize, maxPoolSize, keepAliveTime, TimeUnit.SECONDS, new LinkedBlockingQueue[Runnable],
-    new NamedPoolThreadFactory("norbert-message-executor")) {
-    override def beforeExecute(t: Thread, r: Runnable) = {
-      val rr = r.asInstanceOf[RequestRunner]
-      rr.startedAt = System.currentTimeMillis
-      statsActor ! Stats.NewRequest((rr.startedAt - rr.queuedAt).toInt)
-    }
-
-    override def afterExecute(r: Runnable, t: Throwable) = {
-      statsActor ! Stats.NewProcessingTime((System.currentTimeMillis - r.asInstanceOf[RequestRunner].startedAt).toInt)
-=======
   private val statsActor = new DaemonActor {
     private val waitTime = new AverageTimeTracker(100)
     private val processingTime = new AverageTimeTracker(100)
@@ -132,7 +83,6 @@
       val ts = startedAt.get
       startedAt.remove
       statsActor ! Stats.NewProcessingTime((System.currentTimeMillis - ts).toInt)
->>>>>>> 7a1686a9
     }
   }
 
@@ -155,34 +105,18 @@
   })
 
   def executeMessage(message: Message, responseHandler: (Either[Exception, Message]) => Unit): Unit = {
-<<<<<<< HEAD
-    threadPool.execute(new RequestRunner(message, responseHandler, System.currentTimeMillis))
-=======
     threadPool.execute(new RequestRunner(message, responseHandler))
->>>>>>> 7a1686a9
   }
 
   def shutdown {
     jmxHandle.foreach { JMX.unregister(_) }
     threadPool.shutdown
-<<<<<<< HEAD
-    statsActor ! 'quit
-    log.ifDebug("MessageExecutor shut down")
-  }
-
-  private class RequestRunner(message: Message, responseHandler: (Either[Exception, Message]) => Unit, val queuedAt: Long) extends Runnable {
-    var startedAt: Long = 0
-
-    def run = {
-      log.ifDebug("Executing message: %s".format(message))
-=======
     log.debug("MessageExecutor shut down")
   }
 
   private class RequestRunner(message: Message, responseHandler: (Either[Exception, Message]) => Unit, val queuedAt: Long = System.currentTimeMillis) extends Runnable {
     def run = {
       log.debug("Executing message: %s".format(message))
->>>>>>> 7a1686a9
 
       val response: Option[Either[Exception, Message]] = try {
         val handler = messageHandlerRegistry.handlerFor(message)
