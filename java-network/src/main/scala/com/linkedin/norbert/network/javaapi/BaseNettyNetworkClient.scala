--- conflicted
+++ resolved
@@ -94,15 +94,6 @@
 
   underlying.start
 
-<<<<<<< HEAD
-  def sendMessage[T](ids: java.util.List[PartitionedId], message: Message, scatterGather: ScatterGatherHandler[T, PartitionedId]) = {
-    underlying.sendMessage(toSeq(ids), message,
-      (message, node, ids) => scatterGather.customizeMessage(message, node, toList(ids)),
-      (message, responseIterator) => scatterGather.gatherResponses(message, responseIterator))
-  }
-
-  def sendMessage(ids: java.util.List[PartitionedId], message: Message) = underlying.sendMessage(toSeq(ids), message)
-=======
   def sendMessage[T](ids: java.util.Set[PartitionedId], message: Message, scatterGather: ScatterGatherHandler[T, PartitionedId]) = {
     underlying.sendMessage(ids, message,
       (message, node, ids) => {
@@ -114,26 +105,6 @@
   }
 
   def sendMessage(ids: java.util.Set[PartitionedId], message: Message) = underlying.sendMessage(ids, message)
->>>>>>> 853a5522
 
   def sendMessage(id: PartitionedId, message: Message) = underlying.sendMessage(id, message)
-
-  private def toSeq(ids: java.util.List[PartitionedId]): Seq[PartitionedId] = {
-    val seq = new Array[PartitionedId](ids.size())
-    var index = 0
-    val iterator = ids.iterator()
-    while (iterator.hasNext()) {
-      seq(index) = iterator.next()
-      index = index + 1
-    }
-    seq
-  }
-
-  private def toList(ids: Seq[PartitionedId]): java.util.List[PartitionedId] = {
-    val list = new java.util.ArrayList[PartitionedId]
-    for (id <- ids)
-      list.add(id)
-    list
-  }
-
 }