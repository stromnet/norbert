package com.linkedin.norbert.javacompat.network;

import com.linkedin.norbert.javacompat.cluster.Node;
import java.util.AbstractMap;
import java.util.HashMap;
import java.util.HashSet;
import java.util.Map;
import java.util.NavigableMap;
import java.util.Set;
import java.util.TreeMap;



public class ConsistentHashPartitionedLoadBalancer<PartitionedId> implements PartitionedLoadBalancer<PartitionedId>
{
  private final HashFunction<String> _hashFunction;
  private final Map<Integer, NavigableMap<Long, Endpoint>> _rings;
  private final TreeMap<Long, Map<Endpoint, Set<Integer>>> _routingMap;

<<<<<<< HEAD
  public ConsistentHashPartitionedLoadBalancer(HashFunction<String> _hashFunction, TreeMap<Long, Map<Endpoint, Set<Integer>>> _routingMap, PartitionedLoadBalancer<PartitionedId> _fallThrough) {
    this._hashFunction = _hashFunction;
    this._routingMap = _routingMap;
    this._fallThrough = _fallThrough;
=======
  public ConsistentHashPartitionedLoadBalancer(HashFunction<String> hashFunction,
                                               Map<Integer, NavigableMap<Long, Endpoint>> rings,
                                               TreeMap<Long, Map<Endpoint, Set<Integer>>> routingMap,
                                               PartitionedLoadBalancer<PartitionedId> fallThrough) {
    this._hashFunction = hashFunction;
    this._rings = rings;
    this._routingMap = routingMap;
>>>>>>> dffaf643
  }

  public static <PartitionedId> ConsistentHashPartitionedLoadBalancer<PartitionedId> build(int bucketCount,
                                                            HashFunction<String> hashFunction,
                                                            Set<Endpoint> endpoints,
                                                            PartitionedLoadBalancer<PartitionedId> fallThrough) {

    // Gather set of nodes for each partition
    Map<Integer, Set<Endpoint>> partitionNodes = new TreeMap<Integer, Set<Endpoint>>();
    for (Endpoint endpoint : endpoints)
    {
      Node node = endpoint.getNode();
      for (Integer partId : node.getPartitionIds())
      {
        Set<Endpoint> partNodes = partitionNodes.get(partId);
        if (partNodes == null)
        {
          partNodes = new HashSet<Endpoint>();
          partitionNodes.put(partId, partNodes);
        }
        partNodes.add(endpoint);
      }
    }

    // Builds individual ring for each partitions
    int maxSize = 0;
    Map<Integer, NavigableMap<Long, Endpoint>> rings = new TreeMap<Integer, NavigableMap<Long, Endpoint>>();
    for (Map.Entry<Integer, Set<Endpoint>> entry : partitionNodes.entrySet())
    {
      Integer partId = entry.getKey();
      NavigableMap<Long, Endpoint> ring = new TreeMap<Long, Endpoint>();
      if (maxSize < entry.getValue().size())
      {
        maxSize = entry.getValue().size();
      }

      for (Endpoint endpoint : entry.getValue())
      {
        for (int i = 0; i < bucketCount; i++)
        {
          // Use node-[node_id]-[bucket_id] as key
          // Hence for the same node, same bucket id will always hash to the same place
          // This helps to maintain consistency when the bucketCount changed
          ring.put(hashFunction.hash(String.format("node-%d-%d", endpoint.getNode().getId(), i)), endpoint);
        }
      }

      rings.put(partId, ring);
    }

    // Build one final ring.

    TreeMap<Long, Map<Endpoint, Set<Integer>>> routingMap = new TreeMap<Long, Map<Endpoint, Set<Integer>>>();

    for (int slot = 0; slot < bucketCount * maxSize; slot++)
    {
      Long point = hashFunction.hash(String.format("ring-%d", slot));

      // For each generated point on the ring, gather node for each partition.
      Map<Endpoint, Set<Integer>> pointRoute = new HashMap<Endpoint, Set<Integer>>();
      for (Map.Entry<Integer, NavigableMap<Long, Endpoint>> ringEntry : rings.entrySet())
      {
        Integer partitionId = ringEntry.getKey();
        NavigableMap<Long, Endpoint> ring = ringEntry.getValue();
<<<<<<< HEAD
        Endpoint endpoint = lookup(ring, point);
=======
        Endpoint endpoint = lookup(ring, point).getValue();
>>>>>>> dffaf643

        Set<Integer> partitionSet = pointRoute.get(endpoint);
        if (partitionSet == null)
        {
          partitionSet = new HashSet<Integer>();
        }
        partitionSet.add(partitionId); // Add partition to the node
        pointRoute.put(endpoint, partitionSet);
      }
      routingMap.put(point, pointRoute);
    }

<<<<<<< HEAD
    return new ConsistentHashPartitionedLoadBalancer<PartitionedId>(hashFunction, routingMap, fallThrough);
  }

  @Override 
  public Node nextNode(PartitionedId partitionedId, Long capability)
  {
    return nextNode(partitionedId, capability, 0L);
=======
    return new ConsistentHashPartitionedLoadBalancer<PartitionedId>(hashFunction, rings, routingMap, fallThrough);
>>>>>>> dffaf643
  }

  @Override 
  public Node nextNode(PartitionedId partitionedId)
  {
<<<<<<< HEAD
    return nextNode(partitionedId, 0L, 0L);
  }
  
  @Override 
  public Node nextNode(PartitionedId partitionedId, Long capability, Long persistentCapability)
  {
    if(_fallThrough != null)
      return _fallThrough.nextNode(partitionedId, capability, persistentCapability);

    // TODO: How do we choose which node to return if we don't want to throw Exception?
    throw new UnsupportedOperationException();
=======
    long hash = _hashFunction.hash(partitionedId.toString());
    long partitionId = (int)(Math.abs(hash) % _rings.size());
    NavigableMap<Long, Endpoint> ring = _rings.get(partitionId);
    Endpoint endpoint = searchWheel(ring, hash, new Function<Endpoint, Boolean>() {
      @Override
      public Boolean apply(Endpoint key) {
        return key.canServeRequests();
      }
    });
    return endpoint.getNode();
>>>>>>> dffaf643
  }

  @Override
  public Set<Node> nodesForPartitionedId(PartitionedId partitionedId)
  {
    if (_fallThrough != null)
      return _fallThrough.nodesForPartitionedId(partitionedId);

    throw new UnsupportedOperationException();
  }

  @Override
  public Set<Node> nodesForPartitionedId(PartitionedId partitionedId, Long capability)
  {
    return nodesForPartitionedId(partitionedId, capability, 0L);
  }

  @Override
  public Set<Node> nodesForPartitionedId(PartitionedId partitionedId, Long capability, Long persistentCapability)
  {
    if (_fallThrough != null)
      return _fallThrough.nodesForPartitionedId(partitionedId, capability, persistentCapability);

    throw new UnsupportedOperationException();
  }

  @Override
  public Map<Node, Set<Integer>> nodesForOneReplica(PartitionedId partitionedId)
  {
<<<<<<< HEAD
    return nodesForOneReplica(partitionedId, 0L, 0L);
  }

  @Override
  public Map<Node, Set<Integer>> nodesForOneReplica(PartitionedId partitionedId, Long capability)
  {
    return nodesForOneReplica(partitionedId, capability, 0L);
  }

  @Override
  public Map<Node, Set<Integer>> nodesForOneReplica(PartitionedId partitionedId, Long capability, Long persistentCapability)
  {
    Map<Endpoint, Set<Integer>> replica = lookup(_routingMap, _hashFunction.hash(partitionedId.toString()));
=======
    Map<Endpoint, Set<Integer>> replica = lookup(_routingMap, _hashFunction.hash(partitionedId.toString())).getValue();
>>>>>>> dffaf643
    Map<Node, Set<Integer>> results = new HashMap<Node, Set<Integer>>();

    Set<Integer> unsatisfiedPartitions = new HashSet<Integer>();

    // Attempt to filter out results that are not available
    for(Map.Entry<Endpoint, Set<Integer>> entry : replica.entrySet())
    {

      Node node = entry.getKey().getNode();
      Set<Integer> partitionsToServe = entry.getValue();

<<<<<<< HEAD
      if(entry.getKey().canServeRequests() && node.isCapableOf(capability, persistentCapability))
=======
      if(entry.getKey().canServeRequests())
>>>>>>> dffaf643
      {
        results.put(node, new HashSet<Integer>(partitionsToServe));
      }
      else
      {
        unsatisfiedPartitions.addAll(partitionsToServe);
      }
    }


    if(unsatisfiedPartitions.size() > 0)
    {
<<<<<<< HEAD
      Map<Node, Set<Integer>> resolved = _fallThrough.nodesForPartitions(partitionedId, unsatisfiedPartitions, capability, persistentCapability);
=======
      Map<Node, Set<Integer>> resolved = nodesForPartitions(partitionedId, unsatisfiedPartitions);
>>>>>>> dffaf643
      for(Map.Entry<Node, Set<Integer>> entry : resolved.entrySet())
      {
        Set<Integer> partitions = results.get(entry.getKey());
        if(partitions != null)
        {
          partitions.addAll(entry.getValue());
        }
        else
        {
          results.put(entry.getKey(), entry.getValue());
        }
      }
    }

    return results;
  }

  @Override
  public Map<Node, Set<Integer>> nodesForPartitions(PartitionedId partitionedId, Set<Integer> partitions) {
<<<<<<< HEAD
    return nodesForPartitions(partitionedId, partitions, 0L, 0L);
  }
 
  @Override
  public Map<Node, Set<Integer>> nodesForPartitions(PartitionedId partitionedId, Set<Integer> partitions, Long capability)
  {
    return nodesForPartitions(partitionedId, partitions, capability, 0L);
  }

  @Override
  public Map<Node, Set<Integer>> nodesForPartitions(PartitionedId partitionedId, Set<Integer> partitions, Long capability, Long persistentCapability) {
    Map<Node, Set<Integer>> entireReplica = nodesForOneReplica(partitionedId, capability, persistentCapability);

    Map<Node, Set<Integer>> result = new HashMap<Node, Set<Integer>>();
    for(Map.Entry<Node, Set<Integer>> entry : entireReplica.entrySet())
    {
      Set<Integer> localPartitions = entry.getValue();
      Set<Integer> partitionsToUse = new HashSet<Integer>(localPartitions.size());
      for(Integer localPartition : localPartitions)
      {
        if(partitions.contains(localPartition))
          partitionsToUse.add(localPartition);
      }

      if(!localPartitions.isEmpty())
      {
        result.put(entry.getKey(), localPartitions);
      }
=======
    Map<Node, Set<Integer>> nodes = new HashMap<Node, Set<Integer>>();
    for(int partition : partitions)
    {
      NavigableMap<Long, Endpoint> ring = _rings.get(partition);
      Endpoint endpoint = searchWheel(ring, _hashFunction.hash(partitionedId.toString()), new Function<Endpoint, Boolean>() {
        @Override
        public Boolean apply(Endpoint key) {
          return key.canServeRequests();
        }
      });

      Node node = endpoint.getNode();
      Set<Integer> partitionsForNode = nodes.get(node);
      if(partitionsForNode == null)
        partitionsForNode = new HashSet<Integer>();

      partitionsForNode.add(partition);
      nodes.put(node, partitionsForNode);
>>>>>>> dffaf643
    }

    return nodes;
  }

  public static interface Function<K, V> {
    public V apply(K key);
  }

  private static <K, V> V searchWheel(NavigableMap<K, V> ring, K key, Function<V, Boolean> predicate)
  {
    if(ring.isEmpty())
      return null;

    final Map.Entry<K, V> original = lookup(ring, key);
    Map.Entry<K, V> candidate = original;
    do {
      if(predicate.apply(candidate.getValue()))
        return candidate.getValue();

      candidate = rotateWheel(ring, candidate.getKey());
    } while(candidate != original);

    return candidate.getValue();
  }

<<<<<<< HEAD

  private static <K, V> V lookup(NavigableMap<K, V> ring, K key)
  {
=======
  private static <K, V> Map.Entry<K, V> rotateWheel(NavigableMap<K, V> ring, K key)
  {
    Map.Entry<K, V> nextEntry = ring.higherEntry(key);
    if(nextEntry == null)
      return ring.firstEntry();
    return nextEntry;
  }

  private static <K, V> Map.Entry<K, V> lookup(NavigableMap<K, V> ring, K key)
  {
>>>>>>> dffaf643
    final V result = ring.get(key);
    if (result == null)
    {       // Not a direct match
      Map.Entry<K, V> entry = ring.ceilingEntry(key);
      if(entry == null)
<<<<<<< HEAD
        return ring.firstEntry().getValue();
      else
        return entry.getValue();
    } else {
     return result;
=======
        return ring.firstEntry();
      else
        return entry;
    } else {
      return new AbstractMap.SimpleEntry<K, V>(key, result);
>>>>>>> dffaf643
    }
  }
}<|MERGE_RESOLUTION|>--- conflicted
+++ resolved
@@ -17,12 +17,6 @@
   private final Map<Integer, NavigableMap<Long, Endpoint>> _rings;
   private final TreeMap<Long, Map<Endpoint, Set<Integer>>> _routingMap;
 
-<<<<<<< HEAD
-  public ConsistentHashPartitionedLoadBalancer(HashFunction<String> _hashFunction, TreeMap<Long, Map<Endpoint, Set<Integer>>> _routingMap, PartitionedLoadBalancer<PartitionedId> _fallThrough) {
-    this._hashFunction = _hashFunction;
-    this._routingMap = _routingMap;
-    this._fallThrough = _fallThrough;
-=======
   public ConsistentHashPartitionedLoadBalancer(HashFunction<String> hashFunction,
                                                Map<Integer, NavigableMap<Long, Endpoint>> rings,
                                                TreeMap<Long, Map<Endpoint, Set<Integer>>> routingMap,
@@ -30,7 +24,6 @@
     this._hashFunction = hashFunction;
     this._rings = rings;
     this._routingMap = routingMap;
->>>>>>> dffaf643
   }
 
   public static <PartitionedId> ConsistentHashPartitionedLoadBalancer<PartitionedId> build(int bucketCount,
@@ -95,11 +88,7 @@
       {
         Integer partitionId = ringEntry.getKey();
         NavigableMap<Long, Endpoint> ring = ringEntry.getValue();
-<<<<<<< HEAD
-        Endpoint endpoint = lookup(ring, point);
-=======
         Endpoint endpoint = lookup(ring, point).getValue();
->>>>>>> dffaf643
 
         Set<Integer> partitionSet = pointRoute.get(endpoint);
         if (partitionSet == null)
@@ -112,35 +101,24 @@
       routingMap.put(point, pointRoute);
     }
 
-<<<<<<< HEAD
-    return new ConsistentHashPartitionedLoadBalancer<PartitionedId>(hashFunction, routingMap, fallThrough);
+    return new ConsistentHashPartitionedLoadBalancer<PartitionedId>(hashFunction, rings, routingMap, fallThrough);
   }
 
   @Override 
   public Node nextNode(PartitionedId partitionedId, Long capability)
   {
     return nextNode(partitionedId, capability, 0L);
-=======
-    return new ConsistentHashPartitionedLoadBalancer<PartitionedId>(hashFunction, rings, routingMap, fallThrough);
->>>>>>> dffaf643
-  }
-
-  @Override 
+  }
+
+  @Override
   public Node nextNode(PartitionedId partitionedId)
   {
-<<<<<<< HEAD
     return nextNode(partitionedId, 0L, 0L);
   }
   
   @Override 
   public Node nextNode(PartitionedId partitionedId, Long capability, Long persistentCapability)
   {
-    if(_fallThrough != null)
-      return _fallThrough.nextNode(partitionedId, capability, persistentCapability);
-
-    // TODO: How do we choose which node to return if we don't want to throw Exception?
-    throw new UnsupportedOperationException();
-=======
     long hash = _hashFunction.hash(partitionedId.toString());
     long partitionId = (int)(Math.abs(hash) % _rings.size());
     NavigableMap<Long, Endpoint> ring = _rings.get(partitionId);
@@ -151,53 +129,37 @@
       }
     });
     return endpoint.getNode();
->>>>>>> dffaf643
-  }
-
-  @Override
-  public Set<Node> nodesForPartitionedId(PartitionedId partitionedId)
-  {
-    if (_fallThrough != null)
-      return _fallThrough.nodesForPartitionedId(partitionedId);
-
-    throw new UnsupportedOperationException();
-  }
-
-  @Override
-  public Set<Node> nodesForPartitionedId(PartitionedId partitionedId, Long capability)
-  {
+  }
+
+  @Override
+  public Set<Node> nodesForPartitionedId(PartitionedId partitionedId) {
+    return nodesForPartitionedId(partitionedId, 0L, 0L);
+  }
+
+  @Override
+  public Set<Node> nodesForPartitionedId(PartitionedId partitionedId, Long capability) {
     return nodesForPartitionedId(partitionedId, capability, 0L);
   }
 
   @Override
-  public Set<Node> nodesForPartitionedId(PartitionedId partitionedId, Long capability, Long persistentCapability)
-  {
-    if (_fallThrough != null)
-      return _fallThrough.nodesForPartitionedId(partitionedId, capability, persistentCapability);
-
-    throw new UnsupportedOperationException();
+  public Set<Node> nodesForPartitionedId(PartitionedId partitionedId, Long capability, Long persistentCapability) {
+    return nodesForOneReplica(partitionedId, capability, persistentCapability).keySet();
   }
 
   @Override
   public Map<Node, Set<Integer>> nodesForOneReplica(PartitionedId partitionedId)
   {
-<<<<<<< HEAD
     return nodesForOneReplica(partitionedId, 0L, 0L);
   }
 
   @Override
-  public Map<Node, Set<Integer>> nodesForOneReplica(PartitionedId partitionedId, Long capability)
-  {
+  public Map<Node, Set<Integer>> nodesForOneReplica(PartitionedId partitionedId, Long capability) {
     return nodesForOneReplica(partitionedId, capability, 0L);
   }
 
   @Override
-  public Map<Node, Set<Integer>> nodesForOneReplica(PartitionedId partitionedId, Long capability, Long persistentCapability)
-  {
-    Map<Endpoint, Set<Integer>> replica = lookup(_routingMap, _hashFunction.hash(partitionedId.toString()));
-=======
+  public Map<Node, Set<Integer>> nodesForOneReplica(PartitionedId partitionedId, Long capability, Long persistentCapability) {
     Map<Endpoint, Set<Integer>> replica = lookup(_routingMap, _hashFunction.hash(partitionedId.toString())).getValue();
->>>>>>> dffaf643
     Map<Node, Set<Integer>> results = new HashMap<Node, Set<Integer>>();
 
     Set<Integer> unsatisfiedPartitions = new HashSet<Integer>();
@@ -209,11 +171,7 @@
       Node node = entry.getKey().getNode();
       Set<Integer> partitionsToServe = entry.getValue();
 
-<<<<<<< HEAD
-      if(entry.getKey().canServeRequests() && node.isCapableOf(capability, persistentCapability))
-=======
       if(entry.getKey().canServeRequests())
->>>>>>> dffaf643
       {
         results.put(node, new HashSet<Integer>(partitionsToServe));
       }
@@ -226,11 +184,7 @@
 
     if(unsatisfiedPartitions.size() > 0)
     {
-<<<<<<< HEAD
-      Map<Node, Set<Integer>> resolved = _fallThrough.nodesForPartitions(partitionedId, unsatisfiedPartitions, capability, persistentCapability);
-=======
       Map<Node, Set<Integer>> resolved = nodesForPartitions(partitionedId, unsatisfiedPartitions);
->>>>>>> dffaf643
       for(Map.Entry<Node, Set<Integer>> entry : resolved.entrySet())
       {
         Set<Integer> partitions = results.get(entry.getKey());
@@ -250,36 +204,16 @@
 
   @Override
   public Map<Node, Set<Integer>> nodesForPartitions(PartitionedId partitionedId, Set<Integer> partitions) {
-<<<<<<< HEAD
     return nodesForPartitions(partitionedId, partitions, 0L, 0L);
   }
- 
-  @Override
-  public Map<Node, Set<Integer>> nodesForPartitions(PartitionedId partitionedId, Set<Integer> partitions, Long capability)
-  {
+
+  @Override
+  public Map<Node, Set<Integer>> nodesForPartitions(PartitionedId partitionedId, Set<Integer> partitions, Long capability) {
     return nodesForPartitions(partitionedId, partitions, capability, 0L);
   }
 
   @Override
   public Map<Node, Set<Integer>> nodesForPartitions(PartitionedId partitionedId, Set<Integer> partitions, Long capability, Long persistentCapability) {
-    Map<Node, Set<Integer>> entireReplica = nodesForOneReplica(partitionedId, capability, persistentCapability);
-
-    Map<Node, Set<Integer>> result = new HashMap<Node, Set<Integer>>();
-    for(Map.Entry<Node, Set<Integer>> entry : entireReplica.entrySet())
-    {
-      Set<Integer> localPartitions = entry.getValue();
-      Set<Integer> partitionsToUse = new HashSet<Integer>(localPartitions.size());
-      for(Integer localPartition : localPartitions)
-      {
-        if(partitions.contains(localPartition))
-          partitionsToUse.add(localPartition);
-      }
-
-      if(!localPartitions.isEmpty())
-      {
-        result.put(entry.getKey(), localPartitions);
-      }
-=======
     Map<Node, Set<Integer>> nodes = new HashMap<Node, Set<Integer>>();
     for(int partition : partitions)
     {
@@ -298,7 +232,6 @@
 
       partitionsForNode.add(partition);
       nodes.put(node, partitionsForNode);
->>>>>>> dffaf643
     }
 
     return nodes;
@@ -325,11 +258,6 @@
     return candidate.getValue();
   }
 
-<<<<<<< HEAD
-
-  private static <K, V> V lookup(NavigableMap<K, V> ring, K key)
-  {
-=======
   private static <K, V> Map.Entry<K, V> rotateWheel(NavigableMap<K, V> ring, K key)
   {
     Map.Entry<K, V> nextEntry = ring.higherEntry(key);
@@ -340,25 +268,16 @@
 
   private static <K, V> Map.Entry<K, V> lookup(NavigableMap<K, V> ring, K key)
   {
->>>>>>> dffaf643
     final V result = ring.get(key);
     if (result == null)
     {       // Not a direct match
       Map.Entry<K, V> entry = ring.ceilingEntry(key);
       if(entry == null)
-<<<<<<< HEAD
-        return ring.firstEntry().getValue();
-      else
-        return entry.getValue();
-    } else {
-     return result;
-=======
         return ring.firstEntry();
       else
         return entry;
     } else {
       return new AbstractMap.SimpleEntry<K, V>(key, result);
->>>>>>> dffaf643
     }
   }
 }