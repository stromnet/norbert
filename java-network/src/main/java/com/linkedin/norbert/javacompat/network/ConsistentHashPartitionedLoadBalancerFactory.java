package com.linkedin.norbert.javacompat.network;

import com.linkedin.norbert.cluster.InvalidClusterException;

import java.util.HashSet;
import java.util.Set;

public class ConsistentHashPartitionedLoadBalancerFactory<PartitionedId> implements PartitionedLoadBalancerFactory<PartitionedId>
{
  private final int _bucketCount;
  private final HashFunction<String> _hashFunction;
  private final PartitionedLoadBalancerFactory<PartitionedId> _fallThrough;

  public ConsistentHashPartitionedLoadBalancerFactory(int bucketCount)
  {
    this(bucketCount, new HashFunction.MD5HashFunction(), null);
  }

  public ConsistentHashPartitionedLoadBalancerFactory(int bucketCount,
                                                      PartitionedLoadBalancerFactory<PartitionedId> fallThrough)
  {
    this(bucketCount, new HashFunction.MD5HashFunction(), fallThrough);
  }

  public ConsistentHashPartitionedLoadBalancerFactory(int bucketCount, HashFunction<String> hashFunction,
                                                      PartitionedLoadBalancerFactory<PartitionedId> fallThrough)
  {
    _bucketCount = bucketCount;
    _hashFunction = hashFunction;
    _fallThrough = fallThrough;
  }

  @Override
  public PartitionedLoadBalancer<PartitionedId> newLoadBalancer(Set<Endpoint> endpoints)
      throws InvalidClusterException
  {
<<<<<<< HEAD
    PartitionedLoadBalancer<PartitionedId> inner = _fallThrough == null ? null : _fallThrough.newLoadBalancer(endpoints);
    return ConsistentHashPartitionedLoadBalancer.build(_bucketCount, _hashFunction, endpoints, inner);
=======
//    PartitionedLoadBalancer<PartitionedId> inner = _fallThrough == null ? null : _fallThrough.newLoadBalancer(endpoints);
    return ConsistentHashPartitionedLoadBalancer.build(_bucketCount, _hashFunction, endpoints, null);
>>>>>>> dffaf643
  }

  @Override
  public Integer getNumPartitions(Set<Endpoint> endpoints)
  {
    Set<Integer> set = new HashSet<Integer>();
    for (Endpoint endpoint : endpoints)
    {
      set.addAll(endpoint.getNode().getPartitionIds());
    }

    return set.size();
  }
}<|MERGE_RESOLUTION|>--- conflicted
+++ resolved
@@ -34,13 +34,8 @@
   public PartitionedLoadBalancer<PartitionedId> newLoadBalancer(Set<Endpoint> endpoints)
       throws InvalidClusterException
   {
-<<<<<<< HEAD
-    PartitionedLoadBalancer<PartitionedId> inner = _fallThrough == null ? null : _fallThrough.newLoadBalancer(endpoints);
-    return ConsistentHashPartitionedLoadBalancer.build(_bucketCount, _hashFunction, endpoints, inner);
-=======
 //    PartitionedLoadBalancer<PartitionedId> inner = _fallThrough == null ? null : _fallThrough.newLoadBalancer(endpoints);
     return ConsistentHashPartitionedLoadBalancer.build(_bucketCount, _hashFunction, endpoints, null);
->>>>>>> dffaf643
   }
 
   @Override
